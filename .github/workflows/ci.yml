--- conflicted
+++ resolved
@@ -69,12 +69,7 @@
         if: ${{ matrix.python }} == '3.8'
         run: pip install coveralls
       - name: Install AiiDA
-<<<<<<< HEAD
-        run: pip install -e git+https://github.com/zhubonan/aiida-core@temp-test-fix#egg=aiida-core
-        #run: pip install aiida-core
-=======
         run: pip install aiida-core==1.6.1
->>>>>>> e6f24ff7
       - name: Install AiiDA-Wannier90
         run: pip install -e git+https://github.com/aiidateam/aiida-wannier90#egg=aiida-wannier90
       - name: Install AiiDA-VASP
