--- conflicted
+++ resolved
@@ -303,15 +303,11 @@
         settings = self.inputs.get('settings')
         settings = settings.get_dict() if settings else {}
         poscar_precision = settings.get('poscar_precision', 10)
-<<<<<<< HEAD
-        options = self.inputs.parameters.get_dict().get('dynamics', None)
-=======
         positions_dof = self.inputs.get('dynamics', {}).get('positions_dof')
         if positions_dof is not None:
             options = {'positions_dof': positions_dof}
         else:
             options = None
->>>>>>> f1ad906f
         poscar_parser = PoscarParser(data=self._structure(), precision=poscar_precision, options=options)
         poscar_parser.write(dst)
 
