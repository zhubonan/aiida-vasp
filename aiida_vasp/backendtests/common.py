"""Common tasks used in setting up tests"""
import os
from os.path import dirname, realpath, join

import numpy as np
from aiida.orm import DataFactory


def subpath(*args):
    return realpath(join(dirname(__file__), *args))


class Common(object):
<<<<<<< HEAD
    @classmethod
    def structure(cls):
=======
    """Class encapsulating some common functionality"""

    @staticmethod
    def structure():
        """Create a StructureData object which can be used in tests"""
>>>>>>> 15c33360
        larray = np.array([[0, .5, .5], [.5, 0, .5], [.5, .5, 0]])
        alat = 6.058
        structure = DataFactory('structure')(cell=larray * alat)
        structure.append_atom(position=[0, 0, 0], symbols='In')
        structure.append_atom(position=[.25, .25, .25], symbols='As')

        return structure

<<<<<<< HEAD
    @classmethod
    def cif(cls):
=======
    @staticmethod
    def cif():
>>>>>>> 15c33360
        cifpath = realpath(
            join(dirname(__file__), 'data', 'EntryWithCollCode43360.cif'))
        cif = DataFactory('cif').get_or_create(cifpath)[0]
        return cif

    @staticmethod
    def import_paw():
        DataFactory('vasp.paw').import_family(
            subpath('LDA'),
            familyname='TEST',
            family_desc='stub '
            'Potpaw Family for testing purposes')

    @staticmethod
    def paw_in():
        return DataFactory('vasp.paw').load_paw(element='In')[0]

    @staticmethod
    def paw_as():
        return DataFactory('vasp.paw').load_paw(element='As')[0]

    @staticmethod
    def kpoints_mesh():
        kpoints = DataFactory('array.kpoints')()
        kpoints.set_kpoints_mesh([2, 2, 2])
        return kpoints

    @staticmethod
    def kpoints_mesh_res():
        res = np.array([[2., 2., 2.], [0., 0., 0.]])
        return res

    @staticmethod
    def kpoints_list():
        kpoints = DataFactory('array.kpoints')()
        kpoints.set_kpoints([[0., 0., 0.], [0., 0., .5]], weights=[1., 1.])
        return kpoints

    @staticmethod
    def kpoints_list_res():
        kres = np.array([[0., 0., 0.], [0., 0., .5]])
        wres = np.array([1., 1.])
        return (kres, wres)

<<<<<<< HEAD
    @classmethod
    def parameters(cls):
=======
    @staticmethod
    def parameters():
        """Create ParameterData object with common parameters"""
>>>>>>> 15c33360
        parameters = {
            'gga': 'PE',
            'gga_compat': False,
            'lorbit': 11,
            'sigma': .05
        }
        return DataFactory('parameter')(dict=parameters)

<<<<<<< HEAD
    @classmethod
    def charge_density(cls):
=======
    @staticmethod
    def charge_density():
>>>>>>> 15c33360
        return DataFactory('vasp.chargedensity')(file=subpath(
            'data', 'CHGCAR'))

    @staticmethod
    def charge_density_res():
        with open(subpath('data', 'CHGCAR'), 'r') as chg:
            res = chg.read()
        return res

<<<<<<< HEAD
    @classmethod
    def wavefunctions(cls):
=======
    @staticmethod
    def wavefunctions():
>>>>>>> 15c33360
        return DataFactory('vasp.wavefun')(file=subpath('data', 'WAVECAR'))

    @staticmethod
    def wavefunctions_res():
        with open(subpath('data', 'WAVECAR'), 'r') as wav:
            res = wav.read()
        return res

    @staticmethod
    def win():
        return DataFactory('parameter')(dict={'Test': True})

    @staticmethod
    def win_res():
        return 'Test = T'

    @staticmethod
    def wdat():
        return DataFactory('vasp.archive')()

    @staticmethod
    def retrieved_nscf():
        ret = DataFactory('folder')()
        for fname in os.listdir(subpath('data', 'retrieved_nscf', 'path')):
            ret.add_path(subpath('data', 'retrieved_nscf', 'path', fname), '')
        return ret<|MERGE_RESOLUTION|>--- conflicted
+++ resolved
@@ -11,16 +11,11 @@
 
 
 class Common(object):
-<<<<<<< HEAD
-    @classmethod
-    def structure(cls):
-=======
     """Class encapsulating some common functionality"""
 
     @staticmethod
     def structure():
         """Create a StructureData object which can be used in tests"""
->>>>>>> 15c33360
         larray = np.array([[0, .5, .5], [.5, 0, .5], [.5, .5, 0]])
         alat = 6.058
         structure = DataFactory('structure')(cell=larray * alat)
@@ -29,13 +24,8 @@
 
         return structure
 
-<<<<<<< HEAD
-    @classmethod
-    def cif(cls):
-=======
     @staticmethod
     def cif():
->>>>>>> 15c33360
         cifpath = realpath(
             join(dirname(__file__), 'data', 'EntryWithCollCode43360.cif'))
         cif = DataFactory('cif').get_or_create(cifpath)[0]
@@ -80,14 +70,9 @@
         wres = np.array([1., 1.])
         return (kres, wres)
 
-<<<<<<< HEAD
-    @classmethod
-    def parameters(cls):
-=======
     @staticmethod
     def parameters():
         """Create ParameterData object with common parameters"""
->>>>>>> 15c33360
         parameters = {
             'gga': 'PE',
             'gga_compat': False,
@@ -96,13 +81,8 @@
         }
         return DataFactory('parameter')(dict=parameters)
 
-<<<<<<< HEAD
-    @classmethod
-    def charge_density(cls):
-=======
     @staticmethod
     def charge_density():
->>>>>>> 15c33360
         return DataFactory('vasp.chargedensity')(file=subpath(
             'data', 'CHGCAR'))
 
@@ -112,13 +92,8 @@
             res = chg.read()
         return res
 
-<<<<<<< HEAD
-    @classmethod
-    def wavefunctions(cls):
-=======
     @staticmethod
     def wavefunctions():
->>>>>>> 15c33360
         return DataFactory('vasp.wavefun')(file=subpath('data', 'WAVECAR'))
 
     @staticmethod
