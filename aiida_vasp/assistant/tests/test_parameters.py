--- conflicted
+++ resolved
@@ -268,14 +268,8 @@
     parameters.bands.phase = False
     massager = ParametersMassage(None, parameters)
     assert massager.exit_code is None
-<<<<<<< HEAD
     assert massager.parameters.vasp.lorbit == 0
-    print(massager.parameters.vasp.rwigs)
     assert int(massager.parameters.vasp.rwigs[0]) == 2
-=======
-    assert massager.parameters.lorbit == 0
-    assert int(massager.parameters.rwigs[0]) == 2
->>>>>>> 561aebb5
     parameters.bands.lm = True
     massager = ParametersMassage(None, parameters)
     assert massager.exit_code is None
