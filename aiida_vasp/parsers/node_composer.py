--- conflicted
+++ resolved
@@ -14,12 +14,8 @@
 
 NODES_TYPES = {
     'dict': [
-<<<<<<< HEAD
         'total_energies', 'maximum_force', 'maximum_stress', 'symmetries', 'magnetization', 'site_magnetization', 'notifications',
-        'band_properties', 'run_status', 'run_stats'
-=======
-        'total_energies', 'maximum_force', 'maximum_stress', 'symmetries', 'magnetization', 'site_magnetization', 'notifications', 'version'
->>>>>>> 09cc52d0
+        'band_properties', 'run_status', 'run_stats', 'version'
     ],
     'array.kpoints': ['kpoints'],
     'structure': ['structure'],
