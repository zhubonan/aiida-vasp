"""Test the OUTCAR parser."""
# pylint: disable=unused-import,redefined-outer-name,unused-argument,unused-wildcard-import,wildcard-import

import pytest
import numpy as np

from aiida_vasp.utils.fixtures import *
from aiida_vasp.utils.fixtures.testdata import data_path
from aiida_vasp.utils.aiida_utils import get_data_class
from aiida_vasp.parsers.node_composer import NodeComposer, get_node_composer_inputs_from_file_parser


@pytest.mark.parametrize('outcar_parser', ['disp_details'], indirect=True)
def test_parameter_results(fresh_aiida_env, outcar_parser):
    """
    Test that the parameter node is a ParametersData instance.

    Should contain the symmetries and the elastic moduli.

    """

    outcar_parser._settings._output_nodes_dict.update(  # pylint: disable=protected-access
        {'misc': {
            'type': 'dict',
            'quantities': ['symmetries_extended', 'elastic_moduli', 'run_stats', 'run_status'],
            'link_name': 'my_custom_node'
        }})

    inputs = get_node_composer_inputs_from_file_parser(outcar_parser,
                                                       quantity_keys=['symmetries_extended', 'elastic_moduli', 'run_stats', 'run_status'])
    data_obj = NodeComposer.compose('dict', inputs)
    ref_class = get_data_class('dict')
    assert isinstance(data_obj, ref_class)
    data_dict = data_obj.get_dict()
    # test symmetries
    test = {
        'symmetrized_cell_type': {
            'static': [
                'face centered cubic supercell.', 'body centered tetragonal supercell.', 'body centered tetragonal supercell.',
                'body centered tetragonal supercell.', 'body centered tetragonal supercell.', 'body centered tetragonal supercell.',
                'body centered tetragonal supercell.', 'base centered monoclinic supercell.', 'base centered monoclinic supercell.',
                'base centered monoclinic supercell.', 'base centered monoclinic supercell.', 'base centered monoclinic supercell.',
                'base centered monoclinic supercell.', 'face centered cubic supercell.', 'face centered cubic supercell.',
                'face centered cubic supercell.'
            ],
            'dynamic': [
                'face centered cubic supercell.', 'body centered tetragonal supercell.', 'body centered tetragonal supercell.',
                'body centered tetragonal supercell.', 'body centered tetragonal supercell.', 'body centered tetragonal supercell.',
                'body centered tetragonal supercell.', 'base centered monoclinic supercell.', 'base centered monoclinic supercell.',
                'base centered monoclinic supercell.', 'base centered monoclinic supercell.', 'base centered monoclinic supercell.',
                'base centered monoclinic supercell.', 'face centered cubic supercell.', 'face centered cubic supercell.',
                'face centered cubic supercell.'
            ]
        },
        'point_group': {
            'static': [
                'O_h', 'D_4h.', 'D_4h.', 'D_4h.', 'D_4h.', 'D_4h.', 'D_4h.', 'C_2h.', 'C_2h.', 'C_2h.', 'C_2h.', 'C_2h.', 'C_2h.', 'D_2h.',
                'D_2h.', 'O_h'
            ],
            'dynamic': [
                'O_h', 'D_4h.', 'D_4h.', 'D_4h.', 'D_4h.', 'D_4h.', 'D_4h.', 'C_2h.', 'C_2h.', 'C_2h.', 'C_2h.', 'C_2h.', 'C_2h.', 'D_2h.',
                'D_2h.', 'O_h'
            ]
        },
        'original_cell_type': {
            'static': [
                'primitive cell', 'primitive cell', 'primitive cell', 'primitive cell', 'primitive cell', 'primitive cell',
                'primitive cell', 'primitive cell', 'primitive cell', 'primitive cell', 'primitive cell', 'primitive cell',
                'primitive cell', 'primitive cell', 'primitive cell', 'primitive cell'
            ],
            'dynamic': [
                'primitive cell', 'primitive cell', 'primitive cell', 'primitive cell', 'primitive cell', 'primitive cell',
                'primitive cell', 'primitive cell', 'primitive cell', 'primitive cell', 'primitive cell', 'primitive cell',
                'primitive cell', 'primitive cell', 'primitive cell', 'primitive cell'
            ]
        },
        'num_space_group_operations': {
            'static': [48, 16, 16, 16, 16, 16, 16, 4, 4, 4, 4, 4, 4, 8, 8, 48],
            'dynamic': [48, 16, 16, 16, 16, 16, 16, 4, 4, 4, 4, 4, 4, 8, 8, 48]
        },
        'primitive_translations': [1, 1, 1, 1, 1, 1, 1, 1, 1, 1, 1, 1, 1, 1, 1, 1]
    }
    assert set(data_dict['symmetries']) == set(test)

    # then elastic moduli
    test = np.array([1674.5786, 704.739, 704.739, -0.0, 0.0, 0.0])
    np.testing.assert_allclose(data_dict['elastic_moduli']['symmetrized'][0], test)
    test = np.array([0.0, 0.0, 0.0, -0.0, -0.0, 1122.6622])
    np.testing.assert_allclose(data_dict['elastic_moduli']['symmetrized'][5], test)
    test = np.array([705.0238, 1674.8491, 705.0238, -0.0, -0.0, 0.0])
    np.testing.assert_allclose(data_dict['elastic_moduli']['non_symmetrized'][1], test)
    test = np.array([-0.0078, -0.0495, 0.0147, 0.0, 1123.0829, -0.0])
    np.testing.assert_allclose(data_dict['elastic_moduli']['non_symmetrized'][4], test)
    test = np.array([704.739, 704.739, 1674.5786, -0.0, -0.0, 0.0])
    np.testing.assert_allclose(data_dict['elastic_moduli']['total'][2], test)
    test = np.array([-0.0, -0.0, -0.0, 775.8054, 0.0, -0.0])
    np.testing.assert_allclose(data_dict['elastic_moduli']['total'][3], test)

    assert data_dict['run_stats']
<<<<<<< HEAD
    assert data_dict['run_stats']['total_cpu_time_used'] == 89.795
    assert data_dict['run_stats']['average_memory_used'] == 0.0
=======
    assert data_dict['run_stats']['total_cpu_time_used'] == pytest.approx(89.795)
    assert data_dict['run_stats']['average_memory_used'] == pytest.approx(0.0)

>>>>>>> 7f64e7b8
    assert data_dict['run_status']['last_iteration_index'] == [15, 5]
    assert data_dict['run_status']['finished']
    assert data_dict['run_status']['ionic_converged']
    assert data_dict['run_status']['electronic_converged']
    assert data_dict['run_status']['nelm'] == 60
    assert data_dict['run_status']['nsw'] == 61


_TEST_DATA = [
    (['outcar_extras', 'OUTCAR.converged'], [True, True, True, False, False]),
    (['outcar_extras', 'OUTCAR.nelm-breach-consistent'], [True, False, False, True, True]),
    (['outcar_extras', 'OUTCAR.nelm-breach-partial'], [True, False, True, False, True]),
    (['outcar_extras', 'OUTCAR.unfinished'], [False, False, False, False, False]),
    (['outcar_extras', 'OUTCAR.not-converged'], [True, False, True, False, False]),
]


@pytest.mark.parametrize('outcar_parser,expected', _TEST_DATA, indirect=['outcar_parser'])
def test_run_status(fresh_aiida_env, outcar_parser, expected):
    """
    Test the run_status obtained by checking the convergence problems of a calculation,
    finished or unfinished.
    """

    outcar_parser._settings._output_nodes_dict.update(  # pylint: disable=protected-access
        {'misc': {
            'type': 'dict',
            'quantities': ['run_stats', 'run_status'],
            'link_name': 'my_custom_node'
        }})

    inputs = get_node_composer_inputs_from_file_parser(outcar_parser, quantity_keys=['run_stats', 'run_status'])
    data_obj = NodeComposer.compose('dict', inputs)
    ref_class = get_data_class('dict')
    assert isinstance(data_obj, ref_class)
    data_dict = data_obj.get_dict()

    assert data_dict['run_status']['finished'] is expected[0]
    assert data_dict['run_status']['ionic_converged'] is expected[1]
    assert data_dict['run_status']['electronic_converged'] is expected[2]
    assert data_dict['run_status']['consistent_nelm_breach'] is expected[3]
    assert data_dict['run_status']['contains_nelm_breach'] is expected[4]


@pytest.mark.parametrize('neb_outcar_parser', ['neb/01'], indirect=True)
def test_neb(fresh_aiida_env, neb_outcar_parser):
    """
    Test that the parameter node is a ParametersData instance.

    Should contain the symmetries and the elastic moduli.

    """
    data = neb_outcar_parser.get_quantity('neb_data')
    assert data['neb_converged']
    assert data['force_prep_real'] == 0.017467
    assert data['energy_extrapolated'] == -19.49550593

    assert neb_outcar_parser.forces[0].tolist() == [0.008815, 0.005492, -0.000661]<|MERGE_RESOLUTION|>--- conflicted
+++ resolved
@@ -97,14 +97,9 @@
     np.testing.assert_allclose(data_dict['elastic_moduli']['total'][3], test)
 
     assert data_dict['run_stats']
-<<<<<<< HEAD
-    assert data_dict['run_stats']['total_cpu_time_used'] == 89.795
-    assert data_dict['run_stats']['average_memory_used'] == 0.0
-=======
     assert data_dict['run_stats']['total_cpu_time_used'] == pytest.approx(89.795)
     assert data_dict['run_stats']['average_memory_used'] == pytest.approx(0.0)
 
->>>>>>> 7f64e7b8
     assert data_dict['run_status']['last_iteration_index'] == [15, 5]
     assert data_dict['run_status']['finished']
     assert data_dict['run_status']['ionic_converged']
@@ -159,7 +154,7 @@
     """
     data = neb_outcar_parser.get_quantity('neb_data')
     assert data['neb_converged']
-    assert data['force_prep_real'] == 0.017467
-    assert data['energy_extrapolated'] == -19.49550593
+    assert data['force_prep_real'] == pytest.approx(0.017467)
+    assert data['energy_extrapolated'] == pytest.approx(-19.49550593)
 
-    assert neb_outcar_parser.forces[0].tolist() == [0.008815, 0.005492, -0.000661]+    np.testing.assert_allclose(neb_outcar_parser.forces[0], np.array([0.008815, 0.005492, -0.000661]))