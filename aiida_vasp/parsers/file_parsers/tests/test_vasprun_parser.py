--- conflicted
+++ resolved
@@ -450,8 +450,7 @@
     assert occ[0, 6, 4] == 1.0
 
 
-<<<<<<< HEAD
-@pytest.mark.parametrize(['vasprun_parser'], [('spin',)], indirect=True)
+@pytest.mark.parametrize('vasprun_parser', [('spin', {})], indirect=True)
 def test_band_properties_result(fresh_aiida_env, vasprun_parser):
     """Test the result of band_properties"""
 
@@ -463,12 +462,8 @@
     assert data['band_gap'] == pytest.approx(0.04310, rel=1e-3)
 
 
-@pytest.mark.parametrize(['vasprun_parser'], [('spin',)], indirect=True)
+@pytest.mark.parametrize('vasprun_parser', [('spin', {})], indirect=True)
 def test_eigenocc_spin_result(fresh_aiida_env, vasprun_parser):
-=======
-@pytest.mark.parametrize('vasprun_parser', [('spin', {})], indirect=True)
-def test_eigenocc_spin(fresh_aiida_env, vasprun_parser):
->>>>>>> 09cc52d0
     """
     Check that the eigenvalues are of type BandData.
 
