"""
Parser settings.

----------------
Defines the file associated with each file parser and the default node
compositions of quantities.
"""
# pylint: disable=import-outside-toplevel
from copy import deepcopy
from aiida_vasp.parsers.file_parsers.doscar import DosParser
from aiida_vasp.parsers.file_parsers.eigenval import EigParser
from aiida_vasp.parsers.file_parsers.kpoints import KpointsParser
from aiida_vasp.parsers.file_parsers.outcar import OutcarParser
from aiida_vasp.parsers.file_parsers.vasprun import VasprunParser
from aiida_vasp.parsers.file_parsers.chgcar import ChgcarParser
from aiida_vasp.parsers.file_parsers.wavecar import WavecarParser
from aiida_vasp.parsers.file_parsers.poscar import PoscarParser
from aiida_vasp.parsers.file_parsers.stream import StreamParser

FILE_PARSER_SETS = {
    'default': {
        'DOSCAR': {
            'parser_class': DosParser,
            'is_critical': False,
            'status': 'Unknown'
        },
        'EIGENVAL': {
            'parser_class': EigParser,
            'is_critical': False,
            'status': 'Unknown'
        },
        'IBZKPT': {
            'parser_class': KpointsParser,
            'is_critical': False,
            'status': 'Unknown'
        },
        'OUTCAR': {
            'parser_class': OutcarParser,
            'is_critical': False,
            'status': 'Unknown'
        },
        'vasprun.xml': {
            'parser_class': VasprunParser,
            'is_critical': False,
            'status': 'Unknown'
        },
        'CHGCAR': {
            'parser_class': ChgcarParser,
            'is_critical': False,
            'status': 'Unknown'
        },
        'WAVECAR': {
            'parser_class': WavecarParser,
            'is_critical': False,
            'status': 'Unknown'
        },
        'CONTCAR': {
            'parser_class': PoscarParser,
            'is_critical': False,
            'status': 'Unknown'
        },
        'vasp_output': {
            'parser_class': StreamParser,
            'is_critical': False,
            'status': 'Unkonwn'
        }
    },
}
""" NODES """

NODES = {
    'misc': {
        'link_name': 'misc',
        'type': 'dict',
        'quantities': ['total_energies', 'maximum_stress', 'maximum_force', 'symmetries', 'magnetization', 'notifications', 'version']
    },
    'kpoints': {
        'link_name': 'kpoints',
        'type': 'array.kpoints',
        'quantities': ['kpoints'],
    },
    'structure': {
        'link_name': 'structure',
        'type': 'structure',
        'quantities': ['structure'],
    },
    'poscar-structure': {
        'link_name': 'structure',
        'type': 'structure',
        'quantities': ['poscar-structure'],
    },
    'trajectory': {
        'link_name': 'trajectory',
        'type': 'array.trajectory',
        'quantities': ['trajectory'],
    },
    'forces': {
        'link_name': 'forces',
        'type': 'array',
        'quantities': ['forces'],
    },
    'stress': {
        'link_name': 'stress',
        'type': 'array',
        'quantities': ['stress'],
    },
    'bands': {
        'link_name': 'bands',
        'type': 'array.bands',
        'quantities': ['eigenvalues', 'kpoints', 'occupancies'],
    },
    'dos': {
        'link_name': 'dos',
        'type': 'array',
        'quantities': ['dos'],
    },
    'energies': {
        'link_name': 'energies',
        'type': 'array',
        'quantities': ['energies'],
    },
    'projectors': {
        'link_name': 'projectors',
        'type': 'array',
        'quantities': ['projectors'],
    },
    'born_charges': {
        'link_name': 'born_charges',
        'type': 'array',
        'quantities': ['born_charges'],
    },
    'dielectrics': {
        'link_name': 'dielectrics',
        'type': 'array',
        'quantities': ['dielectrics'],
    },
    'hessian': {
        'link_name': 'hessian',
        'type': 'array',
        'quantities': ['hessian'],
    },
    'dynmat': {
        'link_name': 'dynmat',
        'type': 'array',
        'quantities': ['dynmat'],
    },
    'chgcar': {
        'link_name': 'chgcar',
        'type': 'vasp.chargedensity',
        'quantities': ['chgcar'],
    },
    'wavecar': {
        'link_name': 'wavecar',
        'type': 'vasp.wavefun',
        'quantities': ['wavecar'],
    },
    'site_magnetization': {
        'link_name': 'site_magnetization',
        'type': 'dict',
        'quantities': ['site_magnetization'],
    },
}


class ParserDefinitions(object):  # pylint: disable=useless-object-inheritance
    """Container of parser definitions"""

    def __init__(self, file_parser_set='default'):
        self._parser_definitions = {}
        self._init_parser_definitions(file_parser_set)

    @property
    def parser_definitions(self):
        return self._parser_definitions

    def add_parser_definition(self, filename, parser_dict):
        """Add custum parser definition"""
        self._parser_definitions[filename] = parser_dict

    def _init_parser_definitions(self, file_parser_set):
        """Load a set of parser definitions."""
        if file_parser_set not in FILE_PARSER_SETS:
            return
        for file_name, parser_dict in FILE_PARSER_SETS.get(file_parser_set).items():
            self._parser_definitions[file_name] = deepcopy(parser_dict)


class ParserSettings(object):  # pylint: disable=useless-object-inheritance
    """
    Settings object for the VaspParser.

    :param settings: Dict with the 'parser_settings'.
    :param default_settings: Dict with default settings.

    This provides the following properties to other components of the VaspParser:

        * nodes_dict: A list with all requested output nodes.
        * parser_definitions: A Dict with the FileParser definitions.
        * quantities_to_parse: Collection of quantities in nodes_dict.

    """

    def __init__(self, settings, default_settings=None):
<<<<<<< HEAD
=======
        self.alternatives = {}
>>>>>>> 2ab05efa
        if settings is None:
            self._settings = {}
        else:
            self._settings = settings
        if default_settings is not None:
            self._update_with(default_settings)

        self._output_nodes_dict = {}
        self._init_output_nodes_dict()

    @property
    def output_nodes_dict(self):
        return self._output_nodes_dict

    @property
    def quantity_names_to_parse(self):
        """Return the combined list of all the quantities, required for the current nodes."""
        quantity_names_to_parse = []
        for node_dict in self.output_nodes_dict.values():
            for quantity_key in node_dict['quantities']:
                if quantity_key in quantity_names_to_parse:
                    continue
                quantity_names_to_parse.append(quantity_key)
        return quantity_names_to_parse

    def add_output_node(self, node_name, node_dict=None):
        """Add a definition of node to the nodes dictionary."""
        if node_dict is None:
            # Try to get a node_dict from NODES.
            node_dict = deepcopy(NODES.get(node_name, {}))

        # Check, whether the node_dict contains required keys 'type' and 'quantities'
        for key in ['type', 'quantities']:
            if node_dict.get(key) is None:
                return

        self._output_nodes_dict[node_name] = node_dict

    def get(self, item, default=None):
        return self._settings.get(item, default)

    def _init_output_nodes_dict(self):
        """
        Set the 'nodes' card of a settings object.

        Nodes can be added by setting:

            'add_node_name' : value

        in 'parser_settings'. The type of value determines the mode for adding the node:

         -  bool: if True and node_name in NODES a default node will be add with default quantities.

                'add_structure': True

         -  list: if node_name in NODES a default node with updated quantities will be added.

                'add_parameters': ['efermi', 'energies', ...]

         -  dict: a custom node will be add. The dict must provide 'type' and 'quantities'. 'link_name' is optional

                'add_custom_node': {'type': 'parameter', 'quantities': ['efermi', 'forces'], 'link_name': 'my_custom_node'}
        """
        self._output_nodes_dict = {}

        # First, find all the nodes, that should be added.
        for key, value in self._settings.items():
            if not key.startswith('add_'):
                # only keys starting with 'add_' are relevant as nodes.
                continue
            if not value:
                # The quantity should not be added (This also excludes nodes with empty list or dict).
                continue

            node_name = key[4:]
            node_dict = deepcopy(NODES.get(node_name, {}))

            if isinstance(value, list):
                node_dict['quantities'] = value

            if isinstance(value, dict):
                node_dict.update(value)

            if 'link_name' not in node_dict:
                node_dict['link_name'] = node_name

            self.add_output_node(node_name, node_dict)

    def _update_with(self, update_dict):
        """Selectively update keys from one Dictionary to another."""
        for key, value in update_dict.items():
            if key not in self._settings:
                self._settings[key] = value<|MERGE_RESOLUTION|>--- conflicted
+++ resolved
@@ -201,10 +201,6 @@
     """
 
     def __init__(self, settings, default_settings=None):
-<<<<<<< HEAD
-=======
-        self.alternatives = {}
->>>>>>> 2ab05efa
         if settings is None:
             self._settings = {}
         else:
