"""Unittests for VaspParser."""
# pylint: disable=unused-import,redefined-outer-name,unused-argument,unused-wildcard-import,wildcard-import
# pylint: disable=protected-access,unused-variable,too-few-public-methods, import-outside-toplevel

import os
import pytest
import numpy as np

from aiida.plugins import ParserFactory
from aiida.plugins import CalculationFactory
from aiida_vasp.parsers.file_parsers.parser import BaseFileParser
from aiida_vasp.utils.fixtures import *
from aiida_vasp.utils.fixtures.calcs import ONLY_ONE_CALC, calc_with_retrieved
from aiida_vasp.utils.fixtures.testdata import data_path
from aiida_vasp.utils.aiida_utils import get_data_class


class ExampleFileParser(BaseFileParser):
    """Example FileParser class for testing VaspParsers functionality."""

    PARSABLE_ITEMS = {
        'quantity1': {
            'inputs': [],
            'name': 'quantity_with_alternatives',
            'prerequisites': []
        },
        'quantity2': {
            'inputs': [],
            'name': 'trajectory',
            'prerequisites': ['quantity1']
        },
        'quantity3': {
            'inputs': [],
            'name': 'non_existing_quantity',
            'prerequisites': ['quantity_with_alternatives']
        },
    }

    def __init__(self, *args, **kwargs):
        super(ExampleFileParser, self).__init__(*args, **kwargs)
        self._parsable_items = ExampleFileParser.PARSABLE_ITEMS
        self._parsable_data = {}

    def _parse_file(self, inputs):
        from aiida.orm.nodes.data.dict import Dict
        result = {}
        for quantity in ExampleFileParser.PARSABLE_ITEMS:
            result[quantity] = Dict(dict={})
        return result


class ExampleFileParser2(BaseFileParser):
    """Example class for testing non unique quantity identifiers."""

    PARSABLE_ITEMS = {
        'quantity1': {
            'inputs': [],
            'name': 'quantity_with_alternatives',
            'prerequisites': []
        },
    }

    def __init__(self, *args, **kwargs):
        super(ExampleFileParser2, self).__init__(*args, **kwargs)
        self._parsable_items = ExampleFileParser2.PARSABLE_ITEMS
        self._parsable_data = {}

    def _parse_file(self, inputs):
        from aiida.orm.nodes.data.dict import Dict
        result = {}
        for quantity in ExampleFileParser.PARSABLE_ITEMS:
            result[quantity] = Dict(dict={})
        return result


def _get_vasp_parser(calc_with_retrieved):
    """Return vasp parser before parsing"""
    settings_dict = {
        # 'ADDITIONAL_RETRIEVE_LIST': CalculationFactory('vasp.vasp')._ALWAYS_RETRIEVE_LIST,
        'parser_settings': {
            'add_custom': {
                'link_name': 'custom_node',
                'type': 'dict',
                'quantities': ['quantity2', 'quantity_with_alternatives']
            }
        }
    }
    file_path = str(os.path.abspath(os.path.dirname(__file__)) + '/../../test_data/basic_run')
    node = calc_with_retrieved(file_path, settings_dict)
    parser = ParserFactory('vasp.vasp')(node)
    return parser, file_path, node


@pytest.fixture
def vasp_parser_with_test(calc_with_retrieved):
    """Fixture providing a VaspParser instance coupled to a VaspCalculation."""
    parser, file_path, node = _get_vasp_parser(calc_with_retrieved)
    parser.add_parser_definition('_scheduler-stderr.txt', {'parser_class': ExampleFileParser, 'is_critical': False})
    success = parser.parse(retrieved_temporary_folder=file_path)
    try:
        yield parser
    finally:
        parser = ParserFactory('vasp.vasp')(node)


@pytest.fixture
def vasp_parser_without_parsing(calc_with_retrieved):
    parser, file_path, node = _get_vasp_parser(calc_with_retrieved)
    return parser, file_path


def test_add_parser_quantity_fail(vasp_parser_without_parsing):
    """add_parsable_quantity without file_name must fail"""
    parser, file_path = vasp_parser_without_parsing
    parser.add_parsable_quantity('quantity_with_alternatives', {
        'inputs': [],
        'prerequisites': [],
    })
    with pytest.raises(RuntimeError):
        parser.parse(retrieved_temporary_folder=file_path)


def test_add_parser_quantity(vasp_parser_without_parsing):
    """add_parsable_quantity with file_name succeeds."""
    parser, file_path = vasp_parser_without_parsing
    parser.add_parsable_quantity('quantity_with_alternatives', {'inputs': [], 'prerequisites': [], 'file_name': '_scheduler-stderr.txt'})
    parser.parse(retrieved_temporary_folder=file_path)
    quantities = parser._parsable_quantities
    assert 'quantity_with_alternatives' not in quantities.quantity_keys_to_parse
    assert 'quantity_with_alternatives' in quantities._missing_filenames
    assert quantities._missing_filenames['quantity_with_alternatives'] == '_scheduler-stderr.txt'


def test_add_parser_definition(vasp_parser_with_test):
    """Check if parser definition is passed to parser."""
    parser = vasp_parser_with_test
    parser_dict = parser._definitions.parser_definitions['_scheduler-stderr.txt']
    assert parser_dict['parser_class'] == ExampleFileParser


def test_parsable_quantities(vasp_parser_with_test):
    """Check whether parsable quantities are set as intended."""
    parser = vasp_parser_with_test
    quantity_keys_to_parse = parser._parsable_quantities.quantity_keys_to_parse
    missing_filenames = parser._parsable_quantities._missing_filenames
    quantity_keys = parser._parsable_quantities.quantity_keys_to_filenames.keys()
    # Check whether all quantities from the added ExampleFileParser have been added.
    for quantity_key in ExampleFileParser.PARSABLE_ITEMS:
        assert quantity_key in quantity_keys
    # Check whether quantities have been set up correctly.
    assert 'quantity1' not in missing_filenames
    assert 'quantity1' in quantity_keys_to_parse
    assert 'quantity2' not in quantity_keys_to_parse
    assert 'quantity3' not in quantity_keys_to_parse
    # check whether the additional non existing quantity has been added. This is for cases,
    # where a quantity is an alternative to another main quantity, which has not been loaded.
    assert 'non_existing_quantity' not in quantity_keys_to_parse


def test_quantity_uniqeness(vasp_parser_with_test):
    """Make sure non-unique quantity identifiers are detected."""
    parser = vasp_parser_with_test
    # Add a second ExampleFileParser that defines a quantity with the same identifier as the first one.
    parser.add_parser_definition('another_test_parser', {'parser_class': ExampleFileParser2, 'is_critical': False})
    with pytest.raises(RuntimeError) as excinfo:
        parser._parsable_quantities.setup(retrieved_filenames=parser._retrieved_content.keys(),
                                          parser_definitions=parser._definitions.parser_definitions,
                                          quantity_names_to_parse=parser._settings.quantity_names_to_parse)

    assert 'quantity1' in str(excinfo.value)


def xml_path(folder):
    """Return the full path to the XML file."""
    return data_path(folder, 'vasprun.xml')


def poscar_path(folder):
    """Return the full path to the CONTCAR file."""
    return data_path(folder, 'CONTCAR')


def xml_truncate(index, original, tmp):
    """Truncate vasprun.xml at the given line number and parse."""
    with open(original, 'r') as xmlfile:
        content = xmlfile.read().splitlines()
        truncated_content = '\n'.join(content[:-index or None])
    with open(tmp, 'w') as xmlfile:
        xmlfile.write(str(truncated_content))


def test_parser_nodes(request, calc_with_retrieved):
    """Test a few basic node items of the parser."""
    settings_dict = {'parser_settings': {'add_bands': True, 'add_kpoints': True, 'add_misc': ['fermi_level']}}

    file_path = str(request.fspath.join('..') + '../../../test_data/basic')

    node = calc_with_retrieved(file_path, settings_dict)

    parser_cls = ParserFactory('vasp.vasp')
    result, _ = parser_cls.parse_from_node(node, store_provenance=False, retrieved_temporary_folder=file_path)

    misc = result['misc']
    bands = result['bands']
    kpoints = result['kpoints']

    assert isinstance(misc, get_data_class('dict'))
    assert isinstance(bands, get_data_class('array.bands'))
    assert isinstance(kpoints, get_data_class('array.kpoints'))
    assert misc.get_dict()['fermi_level'] == 5.96764939


def test_parser_exception(request, calc_with_retrieved):
    """
    Test the handling of exceptions/missing quantities

    Here the eigenvalue section of the vasprun.xml and EIGNVAL files are deleted. However,
    we still expect the other propertie to be parsed correctly.
    """
    settings_dict = {
        'parser_settings': {
            'add_bands': True,
            'add_kpoints': True,
<<<<<<< HEAD
            'add_misc': [
                'total_energies',
                'maximum_force',
            ]
=======
            'add_misc': ['total_energies', 'maximum_force', 'run_status', 'run_stats']
>>>>>>> e6f24ff7
        }
    }

    file_path = str(request.fspath.join('..') + '../../../test_data/basic_run_ill_format')

    node = calc_with_retrieved(file_path, settings_dict)

    parser_cls = ParserFactory('vasp.vasp')
    result, output = parser_cls.parse_from_node(node, store_provenance=False, retrieved_temporary_folder=file_path)

    assert output.is_finished
    assert output.exit_status == 1002

    misc = result['misc']
    assert isinstance(misc, get_data_class('dict'))
    assert misc.get_dict()['maximum_force'] == 0.0
    assert misc.get_dict()['total_energies']['energy_extrapolated'] == -36.09616894

    assert misc['file_parser_warnings'] == {
        "<class 'aiida_vasp.parsers.file_parsers.vasprun.VasprunParser'>": {
            'status': 1002,
            'message': 'the parser is not able to parse the occupancies quantity'
        }
    }

    assert 'bands' not in result

    kpoints = result['kpoints']
    assert isinstance(kpoints, get_data_class('array.kpoints'))


def test_structure(request, calc_with_retrieved):
    """Test that the structure from vasprun and POSCAR is the same."""
    # turn of everything, except structure
    settings_dict = {
        'parser_settings': {
            'add_trajectory': False,
            'add_bands': False,
            'add_chgcar': False,
            'add_dos': False,
            'add_kpoints': False,
            'add_energies': False,
            'add_misc': False,
            'add_structure': True,
            'add_projectors': False,
            'add_born_charges': False,
            'add_dielectrics': False,
            'add_hessian': False,
            'add_dynmat': False,
            'add_wavecar': False,
            'add_site_magnetization': False,
        }
    }

    file_path = str(request.fspath.join('..') + '../../../test_data/basic')

    node = calc_with_retrieved(file_path, settings_dict)

    parser_cls = ParserFactory('vasp.vasp')
    result, _ = parser_cls.parse_from_node(node, store_provenance=False, retrieved_temporary_folder=file_path)

    # First fetch structure from vasprun

    structure_vasprun = result['structure']
    assert isinstance(structure_vasprun, get_data_class('structure'))

    # Then from POSCAR/CONTCAR
    file_path = str(request.fspath.join('..') + '../../../test_data/basic_poscar')

    node = calc_with_retrieved(file_path, settings_dict)

    parser_cls = ParserFactory('vasp.vasp')
    result, _ = parser_cls.parse_from_node(node, store_provenance=False, retrieved_temporary_folder=file_path)

    structure_poscar = result['structure']

    assert isinstance(structure_poscar, get_data_class('structure'))
    np.testing.assert_allclose(np.round(structure_vasprun.cell, 7), np.round(structure_poscar.cell, 7), rtol=0, atol=1e-8)
    positions_vasprun = []
    positions_poscar = []
    for site in structure_vasprun.sites:
        pos = np.round(np.asarray(site.position), 7)
        positions_vasprun.append(pos)
    for site in structure_poscar.sites:
        pos = np.round(np.asarray(site.position), 7)
        positions_poscar.append(pos)
    positions_vasprun = np.asarray(positions_vasprun)
    positions_poscar = np.asarray(positions_poscar)
    np.testing.assert_allclose(positions_vasprun, positions_poscar, rtol=0, atol=1e-8)


def test_misc(request, calc_with_retrieved):
    """Test that it is possible to extract misc from both vasprun and OUTCAR."""
    # turn of everything, except misc
    settings_dict = {
        'parser_settings': {
            'add_trajectory': False,
            'add_bands': False,
            'add_chgcar': False,
            'add_dos': False,
            'add_kpoints': False,
            'add_energies': False,
            'add_misc': ['fermi_level', 'maximum_stress', 'maximum_force', 'total_energies', 'symmetries'],
            'add_structure': False,
            'add_projectors': False,
            'add_born_charges': False,
            'add_dielectrics': False,
            'add_hessian': False,
            'add_dynmat': False,
            'add_wavecar': False,
            'add_site_magnetization': False,
        }
    }

    file_path = str(request.fspath.join('..') + '../../../test_data/disp_details')

    node = calc_with_retrieved(file_path, settings_dict)

    parser_cls = ParserFactory('vasp.vasp')
    result, _ = parser_cls.parse_from_node(node, store_provenance=False, retrieved_temporary_folder=file_path)

    misc = result['misc']
    assert isinstance(misc, get_data_class('dict'))
    data = misc.get_dict()
    # We already have a test to check if the quantities from the OUTCAR is correct, so
    # only perform rudimentary checks, and the content comming from the xml file.
    assert data['fermi_level'] == 6.17267267
    assert data['maximum_stress'] == 42.96872956444064
    assert data['maximum_force'] == 0.21326679
    assert data['total_energies']['energy_extrapolated'] == -10.823296


@pytest.mark.parametrize(
    'config',
    [
        None,
        {
            'random_error': {
                'kind': 'ERROR',
                'regex': 'I AM A WELL DEFINED ERROR',
                'message': 'Okey, this error you do not want.',
                'suggestion': '',
                'location': 'STDOUT',
                'recover': False
            }
        },
        {
            'random_warning': {
                'kind': 'WARNING',
                'regex': 'I AM A WELL DEFINED WARNING',
                'message': 'Okey, this warning is nasty.',
                'suggestion': '',
                'location': 'STDOUT',
                'recover': False
            }
        }  # pylint: disable=too-many-statements, too-many-branches
    ])
@pytest.mark.parametrize('misc_input', [[], ['notifications']])
def test_stream(misc_input, config, request, calc_with_retrieved):
    """Test that the stream parser works and gets stored on a node."""
    file_path = str(request.fspath.join('..') + '../../../test_data/stdout/out')

    # turn of everything, except misc
    settings_dict = {
        'parser_settings': {
            'add_trajectory': False,
            'add_bands': False,
            'add_chgcar': False,
            'add_dos': False,
            'add_kpoints': False,
            'add_energies': False,
            'add_misc': misc_input,
            'add_structure': False,
            'add_projectors': False,
            'add_born_charges': False,
            'add_dielectrics': False,
            'add_hessian': False,
            'add_dynmat': False,
            'add_wavecar': False,
            'add_site_magnetization': False,
            'stream_config': config
        }
    }

    node = calc_with_retrieved(file_path, settings_dict)

    parser_cls = ParserFactory('vasp.vasp')
    result, _ = parser_cls.parse_from_node(node, store_provenance=False, retrieved_temporary_folder=file_path)

    if misc_input == []:
        # Test empty misc specification, yields no misc output node
        with pytest.raises(KeyError) as error:
            misc = result['misc']
    else:
        misc = result['misc']
        misc_dict = misc.get_dict()
        if config is not None:
            if 'random_error' in config:
                assert len(misc_dict['notifications']) == 2
                assert misc_dict['notifications'][0]['name'] == 'ibzkpt'
                assert misc_dict['notifications'][0]['kind'] == 'ERROR'
                assert misc_dict['notifications'][0]['regex'] == 'internal error in subroutine IBZKPT'
                assert misc_dict['notifications'][1]['name'] == 'random_error'
                assert misc_dict['notifications'][1]['kind'] == 'ERROR'
                assert misc_dict['notifications'][1]['regex'] == 'I AM A WELL DEFINED ERROR'
            if 'random_warning' in config:
                assert len(misc_dict['notifications']) == 2
                assert misc_dict['notifications'][0]['name'] == 'ibzkpt'
                assert misc_dict['notifications'][0]['kind'] == 'ERROR'
                assert misc_dict['notifications'][0]['regex'] == 'internal error in subroutine IBZKPT'
                assert misc_dict['notifications'][1]['name'] == 'random_warning'
                assert misc_dict['notifications'][1]['kind'] == 'WARNING'
                assert misc_dict['notifications'][1]['regex'] == 'I AM A WELL DEFINED WARNING'
        else:
            assert len(misc_dict['notifications']) == 1
            assert misc_dict['notifications'][0]['name'] == 'ibzkpt'
            assert misc_dict['notifications'][0]['kind'] == 'ERROR'
            assert misc_dict['notifications'][0]['regex'] == 'internal error in subroutine IBZKPT'


def test_stream_history(request, calc_with_retrieved):
    """Test that the stream parser keeps history."""
    file_path = str(request.fspath.join('..') + '../../../test_data/stdout/out')

    # turn of everything, except misc
    settings_dict = {
        'parser_settings': {
            'add_trajectory': False,
            'add_bands': False,
            'add_chgcar': False,
            'add_dos': False,
            'add_kpoints': False,
            'add_energies': False,
            'add_misc': ['notifications'],
            'add_structure': False,
            'add_projectors': False,
            'add_born_charges': False,
            'add_dielectrics': False,
            'add_hessian': False,
            'add_dynmat': False,
            'add_wavecar': False,
            'add_site_magnetization': False,
            'stream_config': {
                'random_error': {
                    'kind': 'ERROR',
                    'regex': 'I AM A WELL DEFINED ERROR',
                    'message': 'Okey, this error you do not want.',
                    'suggestion': '',
                    'location': 'STDOUT',
                    'recover': False
                }
            },
            'stream_history': True
        }
    }

    node = calc_with_retrieved(file_path, settings_dict)

    parser_cls = ParserFactory('vasp.vasp')
    result, _ = parser_cls.parse_from_node(node, store_provenance=False, retrieved_temporary_folder=file_path)

    misc = result['misc']
    misc_dict = misc.get_dict()
    assert len(misc_dict['notifications']) == 3
    assert misc_dict['notifications'][0]['name'] == 'ibzkpt'
    assert misc_dict['notifications'][0]['kind'] == 'ERROR'
    assert misc_dict['notifications'][0]['regex'] == 'internal error in subroutine IBZKPT'
    assert misc_dict['notifications'][1]['name'] == 'random_error'
    assert misc_dict['notifications'][1]['kind'] == 'ERROR'
    assert misc_dict['notifications'][1]['regex'] == 'I AM A WELL DEFINED ERROR'
    assert misc_dict['notifications'][2]['name'] == 'random_error'
    assert misc_dict['notifications'][2]['kind'] == 'ERROR'
    assert misc_dict['notifications'][2]['regex'] == 'I AM A WELL DEFINED ERROR'
    for item in misc_dict['notifications']:
        assert item['kind'] != 'WARNING'<|MERGE_RESOLUTION|>--- conflicted
+++ resolved
@@ -221,14 +221,7 @@
         'parser_settings': {
             'add_bands': True,
             'add_kpoints': True,
-<<<<<<< HEAD
-            'add_misc': [
-                'total_energies',
-                'maximum_force',
-            ]
-=======
             'add_misc': ['total_energies', 'maximum_force', 'run_status', 'run_stats']
->>>>>>> e6f24ff7
         }
     }
 
