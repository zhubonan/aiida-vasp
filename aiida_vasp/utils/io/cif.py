"""Cif data utilities"""
import os

from aiida.orm.calculation.inline import optional_inline
from aiida.orm.querytool import QueryTool
from aiida.orm import DataFactory


def cif_from_file(cif_file):
    """Create a CifData node from a cif file"""
    cifabs = os.path.abspath(cif_file)
    cif_cls = DataFactory('cif')
    cif = cif_cls()
    cif.set_file(cifabs)
    return cif


def cif_to_structure(cifnode=None):
    structure_cls = DataFactory('structure')
    structure = structure_cls()
    structure.set_ase(cifnode.get_ase())
    return structure


@optional_inline
def cif_to_structure_inline(cif=None):
    structure_cls = DataFactory('structure')
    structure = structure_cls()
    structure.set_ase(cif.ase)
    return {'structure': structure}


def get_or_create_structure(cif=None, use_first=False):
    cts = filter(cts_filter, cif.get_outputs())
    if len(cts) > 1 and not use_first:
        raise Exception('more than one cif->str calculations found')
    elif len(cts) == 1:
        return cts[0].out.structure
    else:
        return cif_to_structure_inline(cif=cif, store=True)['structure']  # pylint: disable=unexpected-keyword-arg


def cts_filter(node):
    function_name = node.get_attr('function_name', None)
    return function_name == 'cif_to_structure_inline'


def get_cifs_with_name(filename):
    query_tool = QueryTool()
    query_tool.set_class(DataFactory('cif'))
    query_tool.add_attr_filter('filename', '=', filename)
    return query_tool.run_query()


def filter_cifs_for_structure(cif_seq, structure):
    """return all cif files in the sequence which match the given structure"""
    ase = None
    if hasattr(structure, 'get_ase'):
        ase = structure.get_ase()
    else:
        ase = structure
<<<<<<< HEAD
    return filter(lambda s: s.get_ase() == ase, cif_seq)
=======
    return [s for s in cif_seq if s.get_ase() == ase]
>>>>>>> 15c33360
<|MERGE_RESOLUTION|>--- conflicted
+++ resolved
@@ -59,8 +59,4 @@
         ase = structure.get_ase()
     else:
         ase = structure
-<<<<<<< HEAD
-    return filter(lambda s: s.get_ase() == ase, cif_seq)
-=======
-    return [s for s in cif_seq if s.get_ase() == ase]
->>>>>>> 15c33360
+    return [s for s in cif_seq if s.get_ase() == ase]