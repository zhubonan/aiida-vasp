--- conflicted
+++ resolved
@@ -1,35 +1,8 @@
 """Module containing decorators and classes implementing delegate types."""
 
 
-<<<<<<< HEAD
-def delegate_method_kwargs(prefix='_init_with_'):
-    """
-    Get a kwargs delegating decorator.
-
-    :params prefix: (str) common prefix of delegate functions
-    """
-
-    def decorator(meth):
-        """Decorate a class method to delegate kwargs."""
-
-        def wrapper(*args, **kwargs):
-            for kwarg, value in kwargs.items():
-                getattr(args[0], prefix + kwarg)(value)
-            meth(*args, **kwargs)
-
-        update_wrapper(wrapper, meth)
-        return wrapper
-
-    return decorator
-
-
-def delegate():
-    """
-    Get a decorator adding attributes to add or remove functions to a list of functions.
-=======
 class Delegate(list):
     """A callable list, that will call every function inside the list and delegate the arguments."""
->>>>>>> c60f7d45
 
     def __call__(self, *args, **kwargs):
         """Call all the functions subscribed to this list and return their result."""
