--- conflicted
+++ resolved
@@ -15,14 +15,9 @@
     calc.set_computer(vasp_code.get_computer())
     calc.set_resources({'num_machines': 1, 'num_mpiprocs_per_machine': 1})
     calc.use_parameters(vasp_params)
-<<<<<<< HEAD
     calc.use_potential(potentials['In'], kind='In')
     calc.use_potential(potentials['As'], kind='As')
-=======
     calc.use_settings(ParameterData(dict={'parser_settings': {'add_bands': True, 'add_dos': True}}))
-    calc.use_paw(paws['In'], kind='In')
-    calc.use_paw(paws['As'], kind='As')
->>>>>>> 242499f2
     calc.use_structure(vasp_structure)
     kpoints, ref_kpoints = vasp_kpoints
     calc.use_kpoints(kpoints)
