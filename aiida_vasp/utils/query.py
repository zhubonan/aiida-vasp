--- conflicted
+++ resolved
@@ -8,20 +8,13 @@
 
 
 class VaspFinder(object):
-<<<<<<< HEAD
-    _vaspclass = ['vasp.vasp', 'vasp.vasp2w90']
-=======
     """
     Utility class to query for Vasp calculations
 
     THIS IS LIKELY OUTDATED - It was written before QueryBuilder was added to aiida-core
     """
 
-    _vaspclass = [
-        'vasp.vasp', 'vasp.asevasp', 'vasp.vasp5', 'vasp.vasp2w90',
-        'vasp.vasp2w90.Vasp2W90Calculation'
-    ]
->>>>>>> 15c33360
+    _vaspclass = ['vasp.vasp', 'vasp.vasp2w90']
 
     @classmethod
     def cmp_ctime(cls, calc1, calc2):
@@ -100,19 +93,6 @@
         print cls.str_table(tab)
 
     @classmethod
-<<<<<<< HEAD
-    def status(cls, vaspclass=None):
-        q = QueryTool()
-        q.set_class(JobCalculation)
-        st = [
-            'TOSOBMIT', 'SUBMITTING', 'WITHSCHEDULER', 'COMPUTED', 'PARSING',
-            'RETRIEVING'
-        ]
-        l = filter(lambda c: cls.cstate(c) in st, q.run_query())
-        l.sort(cls.cmp_ctime)
-        l.reverse()
-        tab = [cls.table_element(c) for c in l]
-=======
     def status(cls):
         """Print a table of calculations with the state they are in"""
         query_tool = QueryTool()
@@ -128,5 +108,4 @@
         res_list.sort(cls.cmp_ctime)
         res_list.reverse()
         tab = [cls.table_element(c) for c in res_list]
->>>>>>> 15c33360
         print cls.str_table(tab)